// Copyright 2016 The Fancy Regex Authors.
//
// Permission is hereby granted, free of charge, to any person obtaining a copy
// of this software and associated documentation files (the "Software"), to deal
// in the Software without restriction, including without limitation the rights
// to use, copy, modify, merge, publish, distribute, sublicense, and/or sell
// copies of the Software, and to permit persons to whom the Software is
// furnished to do so, subject to the following conditions:
//
// The above copyright notice and this permission notice shall be included in
// all copies or substantial portions of the Software.
//
// THE SOFTWARE IS PROVIDED "AS IS", WITHOUT WARRANTY OF ANY KIND, EXPRESS OR
// IMPLIED, INCLUDING BUT NOT LIMITED TO THE WARRANTIES OF MERCHANTABILITY,
// FITNESS FOR A PARTICULAR PURPOSE AND NONINFRINGEMENT. IN NO EVENT SHALL THE
// AUTHORS OR COPYRIGHT HOLDERS BE LIABLE FOR ANY CLAIM, DAMAGES OR OTHER
// LIABILITY, WHETHER IN AN ACTION OF CONTRACT, TORT OR OTHERWISE, ARISING FROM,
// OUT OF OR IN CONNECTION WITH THE SOFTWARE OR THE USE OR OTHER DEALINGS IN
// THE SOFTWARE.

//! A simple test app for exercising and debugging the regex engine.

<<<<<<< HEAD
use fancy_regex::internal::{analyze, compile, optimize, run_trace, Insn, Prog};
=======
use fancy_regex::internal::{analyze, can_compile_as_anchored, compile, run_trace, Insn, Prog};
>>>>>>> c3594455
use fancy_regex::*;
use std::env;
use std::fmt::{Display, Formatter, Result};
use std::io;
use std::io::Write;
use std::str::FromStr;

fn main() {
    let mut args = env::args().skip(1);
    if let Some(cmd) = args.next() {
        if cmd == "parse" {
            let re = args.next().expect("expected regexp argument");
            let e = Expr::parse_tree(&re);
            println!("{:#?}", e);
        } else if cmd == "optimize" {
            let re = args.next().expect("expected regexp argument");
            let e = Expr::parse_tree(&re).expect("expected regexp to be parsed successfully");
            println!("{:#?}", optimize(wrap_tree(e)));
        } else if cmd == "analyze" {
            let re = args.next().expect("expected regexp argument");
            let stdout = io::stdout();
            let mut handle = stdout.lock();
            write!(&mut handle, "{}", AnalyzeFormatterWrapper { regex: &re })
                .expect("error analyzing regexp");
        } else if cmd == "compile" {
            let re = args.next().expect("expected regexp argument");
            let stdout = io::stdout();
            let mut handle = stdout.lock();
            write!(&mut handle, "{}", CompileFormatterWrapper { regex: &re })
                .expect("error compiling regexp");
        } else if cmd == "run" {
            let re = args.next().expect("expected regexp argument");
            let r = Regex::new(&re).unwrap();
            let text = args.next().expect("expected text argument");
            let mut pos = 0;
            if let Some(pos_str) = args.next() {
                pos = usize::from_str(&pos_str).unwrap();
            }
            if let Some(caps) = r.captures_from_pos(&text, pos).unwrap() {
                print!("captures:");
                for i in 0..caps.len() {
                    print!(" {}:", i);
                    if let Some(m) = caps.get(i) {
                        print!("[{}..{}] \"{}\"", m.start(), m.end(), m.as_str());
                    } else {
                        print!("_");
                    }
                }
                println!("");
                for cap in caps.iter() {
                    println!("iterate {:?}", cap);
                }
            } else {
                println!("no match");
            }
        } else if cmd == "trace" {
            let re = args.next().expect("expected regexp argument");
            let prog = prog(&re, 1);
            let text = args.next().expect("expected text argument");
            run_trace(&prog, &text, 0).unwrap();
        } else if cmd == "trace-inner" {
            let re = args.next().expect("expected regexp argument");
            let tree = Expr::parse_tree(&re).unwrap();
            let text = args.next().expect("expected text argument");
            let a = analyze(&tree, 1).unwrap();
            let p = compile(&a, true).unwrap();
            run_trace(&p, &text, 0).unwrap();
        } else if cmd == "graph" {
            let re = args.next().expect("expected regexp argument");
            graph(&re, &mut io::stdout()).expect("error making graph");
        } else {
            println!("commands: parse|analyze|compile|graph <expr>, run|trace|trace-inner <expr> <input>");
        }
    }
}

fn graph(re: &str, writer: &mut dyn std::io::Write) -> std::io::Result<()> {
    let prog = prog(re, 1);
    write!(writer, "digraph G {{\n")?;
    for (i, insn) in prog.body.iter().enumerate() {
        let label = format!("{:?}", insn)
            .replace(r#"\"#, r#"\\"#)
            .replace(r#"""#, r#"\""#);
        write!(writer, r#"{:3} [label="{}: {}"];{}"#, i, i, label, "\n")?;
        match *insn {
            Insn::Split(a, b) => {
                write!(writer, "{:3} -> {};\n", i, a)?;
                write!(writer, "{:3} -> {};\n", i, b)?;
            }
            Insn::Jmp(target) => {
                write!(writer, "{:3} -> {};\n", i, target)?;
            }
            Insn::End => {}
            _ => {
                write!(writer, "{:3} -> {};\n", i, i + 1)?;
            }
        }
    }
    write!(writer, "}}\n")?;
    Ok(())
}

fn show_analysis(re: &str, writer: &mut Formatter<'_>) -> Result {
    let tree = Expr::parse_tree(&re).unwrap();
<<<<<<< HEAD
    let wrapped_tree = wrap_tree(tree);
    let (optimized_tree, _) = optimize(wrapped_tree);
    let a = analyze(&optimized_tree);
=======
    let a = analyze(&tree, 1);
>>>>>>> c3594455
    write!(writer, "{:#?}\n", a)
}

fn show_compiled_program(re: &str, writer: &mut Formatter<'_>) -> Result {
    let r = Regex::new(&re).unwrap();
    r.debug_print(writer)
}

<<<<<<< HEAD
fn prog(re: &str) -> Prog {
    // one thing to note here is that we want the prog, but in lib.rs,
    // constructing a regex might not produce a prog - it may be wrapped Regex instead,
    // which means that "toy" behaves differently to tests etc.
    let tree = Expr::parse_tree(re).expect("Expected parsing regex to work");
    let wrapped_tree = wrap_tree(tree);
    let (optimized_tree, _) = optimize(wrapped_tree);
    let result = analyze(&optimized_tree).expect("Expected analyze to succeed");
    compile(&result).expect("Expected compile to succeed")
=======
fn prog(re: &str, start_group: usize) -> Prog {
    let tree = Expr::parse_tree(re).expect("Expected parsing regex to work");
    let result = analyze(&tree, start_group).expect("Expected analyze to succeed");
    compile(&result, can_compile_as_anchored(&tree.expr)).expect("Expected compile to succeed")
>>>>>>> c3594455
}

struct AnalyzeFormatterWrapper<'a> {
    regex: &'a str,
}

impl<'a> Display for AnalyzeFormatterWrapper<'a> {
    fn fmt(&self, f: &mut Formatter) -> Result {
        show_analysis(self.regex, f)
    }
}

struct CompileFormatterWrapper<'a> {
    regex: &'a str,
}

impl<'a> Display for CompileFormatterWrapper<'a> {
    fn fmt(&self, f: &mut Formatter) -> Result {
        show_compiled_program(self.regex, f)
    }
}

#[cfg(test)]
mod tests {
    use crate::Write;

    #[test]
    fn test_simple_graph() {
        assert_graph(
            "^a+bc?",
            "\
digraph G {
  0 [label=\"0: Save(0)\"];
  0 -> 1;
  1 [label=\"1: Delegate(Delegate { pattern: \\\"^a+bc?\\\", start_group: 1, end_group: 1 })\"];
  1 -> 2;
  2 [label=\"2: Save(1)\"];
  2 -> 3;
  3 [label=\"3: End\"];
}
",
        );
    }

    #[test]
    fn test_backref_graph() {
        assert_graph(
            r"a+(?<b>b*)(?=c)\k<b>",
            "\
digraph G {
  0 [label=\"0: Split(3, 1)\"];
  0 -> 3;
  0 -> 1;
  1 [label=\"1: Any\"];
  1 -> 2;
  2 [label=\"2: Jmp(0)\"];
  2 -> 0;
  3 [label=\"3: Save(0)\"];
  3 -> 4;
  4 [label=\"4: Lit(\\\"a\\\")\"];
  4 -> 5;
  5 [label=\"5: Split(4, 6)\"];
  5 -> 4;
  5 -> 6;
  6 [label=\"6: Save(2)\"];
  6 -> 7;
  7 [label=\"7: Split(8, 10)\"];
  7 -> 8;
  7 -> 10;
  8 [label=\"8: Lit(\\\"b\\\")\"];
  8 -> 9;
  9 [label=\"9: Jmp(7)\"];
  9 -> 7;
 10 [label=\"10: Save(3)\"];
 10 -> 11;
 11 [label=\"11: Save(4)\"];
 11 -> 12;
 12 [label=\"12: Lit(\\\"c\\\")\"];
 12 -> 13;
 13 [label=\"13: Restore(4)\"];
 13 -> 14;
 14 [label=\"14: Backref { slot: 2, casei: false }\"];
 14 -> 15;
 15 [label=\"15: Save(1)\"];
 15 -> 16;
 16 [label=\"16: End\"];
}
",
        );
    }

    #[test]
    fn test_simple_analysis() {
        assert_analysis_succeeds("a+bc?");
    }

    #[test]
    fn test_backref_analysis() {
        assert_analysis_succeeds("a+(?<b>b*)(?=c)\\k<b>");
    }

    #[test]
    fn test_compilation_fancy_debug_output() {
        let expected = "  ".to_owned()
            + "\
  0: Split(3, 1)
  1: Any
  2: Jmp(0)
  3: Save(0)
  4: Lit(\"a\")
  5: Split(4, 6)
  6: Save(2)
  7: Split(8, 10)
  8: Lit(\"b\")
  9: Jmp(7)
 10: Save(3)
 11: Save(4)
 12: Lit(\"c\")
 13: Restore(4)
 14: Backref { slot: 2, casei: false }
 15: Save(1)
 16: End
";

        assert_compiled_prog("a+(?<b>b*)(?=c)\\k<b>", &expected);
    }

    #[test]
    fn test_compilation_wrapped_debug_output() {
        let expected = "wrapped Regex \"a+bc?\", explicit_capture_group_0: false";

        assert_compiled_prog("a+bc?", &expected);
    }

    #[test]
    fn test_compilation_wrapped_debug_output_explict_capture_group_zero() {
        let expected = "wrapped Regex \"(a+b)c\", explicit_capture_group_0: true";

        assert_compiled_prog("a+b(?=c)", &expected);
    }

    #[test]
    fn test_compilation_wrapped_debug_output_explict_capture_group_zero_with_non_capture_group() {
        let expected = "wrapped Regex \"(a+b)(?:c|d)\", explicit_capture_group_0: true";

        assert_compiled_prog("a+b(?=c|d)", &expected);
    }

    fn assert_graph(re: &str, expected: &str) {
        use crate::graph;
        let mut buf = Vec::new();
        graph(&re, &mut buf).expect("error compiling regexp and building graph");
        let output = String::from_utf8(buf).expect("string not utf8");
        assert_eq!(&output, &expected);
    }

    fn assert_compiled_prog(re: &str, expected: &str) {
        use crate::CompileFormatterWrapper;
        let mut buf = Vec::new();
        write!(&mut buf, "{}", CompileFormatterWrapper { regex: &re })
            .expect("error compiling regexp");
        let output = String::from_utf8(buf).expect("string not utf8");
        assert_eq!(&output, &expected);
    }

    fn assert_analysis_succeeds(re: &str) {
        use crate::AnalyzeFormatterWrapper;
        let mut buf = Vec::new();
        write!(&mut buf, "{}", AnalyzeFormatterWrapper { regex: &re })
            .expect("error analyzing regexp");
        let output = String::from_utf8(buf).expect("string not utf8");
        println!("{}", output);
        assert!(&output.starts_with("Ok(\n    Info {"));
    }
}<|MERGE_RESOLUTION|>--- conflicted
+++ resolved
@@ -20,11 +20,7 @@
 
 //! A simple test app for exercising and debugging the regex engine.
 
-<<<<<<< HEAD
-use fancy_regex::internal::{analyze, compile, optimize, run_trace, Insn, Prog};
-=======
-use fancy_regex::internal::{analyze, can_compile_as_anchored, compile, run_trace, Insn, Prog};
->>>>>>> c3594455
+use fancy_regex::internal::{analyze, can_compile_as_anchored, compile, optimize, run_trace, Insn, Prog};
 use fancy_regex::*;
 use std::env;
 use std::fmt::{Display, Formatter, Result};
@@ -42,7 +38,7 @@
         } else if cmd == "optimize" {
             let re = args.next().expect("expected regexp argument");
             let e = Expr::parse_tree(&re).expect("expected regexp to be parsed successfully");
-            println!("{:#?}", optimize(wrap_tree(e)));
+            println!("{:#?}", optimize(e));
         } else if cmd == "analyze" {
             let re = args.next().expect("expected regexp argument");
             let stdout = io::stdout();
@@ -129,13 +125,8 @@
 
 fn show_analysis(re: &str, writer: &mut Formatter<'_>) -> Result {
     let tree = Expr::parse_tree(&re).unwrap();
-<<<<<<< HEAD
-    let wrapped_tree = wrap_tree(tree);
-    let (optimized_tree, _) = optimize(wrapped_tree);
-    let a = analyze(&optimized_tree);
-=======
-    let a = analyze(&tree, 1);
->>>>>>> c3594455
+    let (optimized_tree, _) = optimize(tree);
+    let a = analyze(&optimized_tree, 1);
     write!(writer, "{:#?}\n", a)
 }
 
@@ -144,22 +135,15 @@
     r.debug_print(writer)
 }
 
-<<<<<<< HEAD
-fn prog(re: &str) -> Prog {
+fn prog(re: &str, start_group: usize) -> Prog {
     // one thing to note here is that we want the prog, but in lib.rs,
     // constructing a regex might not produce a prog - it may be wrapped Regex instead,
     // which means that "toy" behaves differently to tests etc.
     let tree = Expr::parse_tree(re).expect("Expected parsing regex to work");
-    let wrapped_tree = wrap_tree(tree);
-    let (optimized_tree, _) = optimize(wrapped_tree);
-    let result = analyze(&optimized_tree).expect("Expected analyze to succeed");
-    compile(&result).expect("Expected compile to succeed")
-=======
-fn prog(re: &str, start_group: usize) -> Prog {
-    let tree = Expr::parse_tree(re).expect("Expected parsing regex to work");
-    let result = analyze(&tree, start_group).expect("Expected analyze to succeed");
-    compile(&result, can_compile_as_anchored(&tree.expr)).expect("Expected compile to succeed")
->>>>>>> c3594455
+    // TODO: ideally don't clone the tree unnecessarily - it is cloned in optimize if needed
+    let (optimized_tree, _) = optimize(tree.clone());
+    let result = analyze(&optimized_tree, start_group).expect("Expected analyze to succeed");
+    compile(&result, can_compile_as_anchored(&optimized_tree.expr)).expect("Expected compile to succeed")
 }
 
 struct AnalyzeFormatterWrapper<'a> {
